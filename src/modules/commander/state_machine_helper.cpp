/****************************************************************************
 *
 *   Copyright (C) 2013 PX4 Development Team. All rights reserved.
 *   Author: Thomas Gubler <thomasgubler@student.ethz.ch>
 *           Julian Oes <joes@student.ethz.ch>
 *
 * Redistribution and use in source and binary forms, with or without
 * modification, are permitted provided that the following conditions
 * are met:
 *
 * 1. Redistributions of source code must retain the above copyright
 *    notice, this list of conditions and the following disclaimer.
 * 2. Redistributions in binary form must reproduce the above copyright
 *    notice, this list of conditions and the following disclaimer in
 *    the documentation and/or other materials provided with the
 *    distribution.
 * 3. Neither the name PX4 nor the names of its contributors may be
 *    used to endorse or promote products derived from this software
 *    without specific prior written permission.
 *
 * THIS SOFTWARE IS PROVIDED BY THE COPYRIGHT HOLDERS AND CONTRIBUTORS
 * "AS IS" AND ANY EXPRESS OR IMPLIED WARRANTIES, INCLUDING, BUT NOT
 * LIMITED TO, THE IMPLIED WARRANTIES OF MERCHANTABILITY AND FITNESS
 * FOR A PARTICULAR PURPOSE ARE DISCLAIMED. IN NO EVENT SHALL THE
 * COPYRIGHT OWNER OR CONTRIBUTORS BE LIABLE FOR ANY DIRECT, INDIRECT,
 * INCIDENTAL, SPECIAL, EXEMPLARY, OR CONSEQUENTIAL DAMAGES (INCLUDING,
 * BUT NOT LIMITED TO, PROCUREMENT OF SUBSTITUTE GOODS OR SERVICES; LOSS
 * OF USE, DATA, OR PROFITS; OR BUSINESS INTERRUPTION) HOWEVER CAUSED
 * AND ON ANY THEORY OF LIABILITY, WHETHER IN CONTRACT, STRICT
 * LIABILITY, OR TORT (INCLUDING NEGLIGENCE OR OTHERWISE) ARISING IN
 * ANY WAY OUT OF THE USE OF THIS SOFTWARE, EVEN IF ADVISED OF THE
 * POSSIBILITY OF SUCH DAMAGE.
 *
 ****************************************************************************/

/**
 * @file state_machine_helper.cpp
 * State machine helper functions implementations
 */

#include <stdio.h>
#include <unistd.h>
#include <stdint.h>
#include <stdbool.h>
#include <dirent.h>
#include <fcntl.h>
#include <string.h>

#include <uORB/uORB.h>
#include <uORB/topics/vehicle_status.h>
#include <uORB/topics/actuator_controls.h>
#include <systemlib/systemlib.h>
#include <systemlib/param/param.h>
#include <systemlib/err.h>
#include <drivers/drv_hrt.h>
#include <drivers/drv_device.h>
#include <mavlink/mavlink_log.h>

#include "state_machine_helper.h"
#include "commander_helper.h"

/* oddly, ERROR is not defined for c++ */
#ifdef ERROR
# undef ERROR
#endif
static const int ERROR = -1;

static bool arming_state_changed = true;
static bool main_state_changed = true;
static bool failsafe_state_changed = true;

// This array defines the arming state transitions. The rows are the new state, and the columns
// are the current state. Using new state and current  state you can index into the array which
// will be true for a valid transition or false for a invalid transition. In some cases even
// though the transition is marked as true additional checks must be made. See arming_state_transition
// code for those checks.
static const bool arming_transitions[ARMING_STATE_MAX][ARMING_STATE_MAX] = {
	//                                  INIT,   STANDBY,    ARMED,  ARMED_ERROR,    STANDBY_ERROR,  REBOOT,     IN_AIR_RESTORE
	{ /* ARMING_STATE_INIT */           true,   true,       false,  false,          false,          false,      false },
	{ /* ARMING_STATE_STANDBY */        true,   true,       true,   true,           false,          false,      false },
	{ /* ARMING_STATE_ARMED */          false,  true,       true,   false,          false,          false,      true },
	{ /* ARMING_STATE_ARMED_ERROR */    false,  false,      true,   true,           false,          false,      false },
	{ /* ARMING_STATE_STANDBY_ERROR */  true,   true,       false,  true,           true,           false,      false },
	{ /* ARMING_STATE_REBOOT */         true,   true,       false,  false,          true,           true,       true },
	{ /* ARMING_STATE_IN_AIR_RESTORE */ false,  false,      false,  false,          false,          false,      false }, // NYI
};

// You can index into the array with an arming_state_t in order to get it's textual representation
static const char *state_names[ARMING_STATE_MAX] = {
	"ARMING_STATE_INIT",
	"ARMING_STATE_STANDBY",
	"ARMING_STATE_ARMED",
	"ARMING_STATE_ARMED_ERROR",
	"ARMING_STATE_STANDBY_ERROR",
	"ARMING_STATE_REBOOT",
	"ARMING_STATE_IN_AIR_RESTORE",
};

transition_result_t
arming_state_transition(struct vehicle_status_s *status,            /// current vehicle status
			const struct safety_s   *safety,            /// current safety settings
			arming_state_t          new_arming_state,   /// arming state requested
			struct actuator_armed_s *armed,             /// current armed status
			const int               mavlink_fd)         /// mavlink fd for error reporting, 0 for none
{
	// Double check that our static arrays are still valid
	ASSERT(ARMING_STATE_INIT == 0);
	ASSERT(ARMING_STATE_IN_AIR_RESTORE == ARMING_STATE_MAX - 1);

	/*
	 * Perform an atomic state update
	 */
	irqstate_t flags = irqsave();

	transition_result_t ret = TRANSITION_DENIED;

	/* only check transition if the new state is actually different from the current one */
	if (new_arming_state == status->arming_state) {
		ret = TRANSITION_NOT_CHANGED;

	} else {
		/* enforce lockdown in HIL */
		if (status->hil_state == HIL_STATE_ON) {
			armed->lockdown = true;

		} else {
			armed->lockdown = false;
		}

		// Check that we have a valid state transition
		bool valid_transition = arming_transitions[new_arming_state][status->arming_state];

		if (valid_transition) {
			// We have a good transition. Now perform any secondary validation.
			if (new_arming_state == ARMING_STATE_ARMED) {
				// Fail transition if we need safety switch press
				//      Allow if coming from in air restore
				//      Allow if HIL_STATE_ON
				if (status->arming_state != ARMING_STATE_IN_AIR_RESTORE && status->hil_state == HIL_STATE_OFF && safety->safety_switch_available && !safety->safety_off) {
					if (mavlink_fd) {
						mavlink_log_critical(mavlink_fd, "NOT ARMING: Press safety switch first.");
					}

					valid_transition = false;
				}

			} else if (new_arming_state == ARMING_STATE_STANDBY && status->arming_state == ARMING_STATE_ARMED_ERROR) {
				new_arming_state = ARMING_STATE_STANDBY_ERROR;
			}
		}

		// HIL can always go to standby
		if (status->hil_state == HIL_STATE_ON && new_arming_state == ARMING_STATE_STANDBY) {
			valid_transition = true;
		}

		/* Sensors need to be initialized for STANDBY state */
		if (new_arming_state == ARMING_STATE_STANDBY && !status->condition_system_sensors_initialized) {
			valid_transition = false;
		}

		// Finish up the state transition
		if (valid_transition) {
			armed->armed = new_arming_state == ARMING_STATE_ARMED || new_arming_state == ARMING_STATE_ARMED_ERROR;
			armed->ready_to_arm = new_arming_state == ARMING_STATE_ARMED || new_arming_state == ARMING_STATE_STANDBY;
			ret = TRANSITION_CHANGED;
			status->arming_state = new_arming_state;
			arming_state_changed = true;
		}
	}

	/* end of atomic state update */
	irqrestore(flags);

	if (ret == TRANSITION_DENIED) {
		static const char *errMsg = "Invalid arming transition from %s to %s";

		if (mavlink_fd) {
			mavlink_log_critical(mavlink_fd, errMsg, state_names[status->arming_state], state_names[new_arming_state]);
		}

		warnx(errMsg, state_names[status->arming_state], state_names[new_arming_state]);
	}

	return ret;
}

bool is_safe(const struct vehicle_status_s *status, const struct safety_s *safety, const struct actuator_armed_s *armed)
{
	// System is safe if:
	// 1) Not armed
	// 2) Armed, but in software lockdown (HIL)
	// 3) Safety switch is present AND engaged -> actuators locked
	if (!armed->armed || (armed->armed && armed->lockdown) || (safety->safety_switch_available && !safety->safety_off)) {
		return true;

	} else {
		return false;
	}
}

bool
check_arming_state_changed()
{
	if (arming_state_changed) {
		arming_state_changed = false;
		return true;

	} else {
		return false;
	}
}

transition_result_t
main_state_transition(struct vehicle_status_s *status, main_state_t new_main_state)
{
	transition_result_t ret = TRANSITION_DENIED;

	/* transition may be denied even if requested the same state because conditions may be changed */
	switch (new_main_state) {
	case MAIN_STATE_MANUAL:
		ret = TRANSITION_CHANGED;
		break;

<<<<<<< HEAD
	case MAIN_STATE_ACRO:
		ret = TRANSITION_CHANGED;
		break;

	case MAIN_STATE_SEATBELT:
=======
	case MAIN_STATE_ALTCTL:
>>>>>>> b250e28a

		/* need at minimum altitude estimate */
		if (!status->is_rotary_wing ||
		    (status->condition_local_altitude_valid ||
		     status->condition_global_position_valid)) {
			ret = TRANSITION_CHANGED;
		}

		break;

	case MAIN_STATE_POSCTL:

		/* need at minimum local position estimate */
		if (status->condition_local_position_valid ||
		    status->condition_global_position_valid) {
			ret = TRANSITION_CHANGED;
		}

		break;

	case MAIN_STATE_AUTO:

		/* need global position estimate */
		if (status->condition_global_position_valid) {
			ret = TRANSITION_CHANGED;
		}

		break;
	}

	if (ret == TRANSITION_CHANGED) {
		if (status->main_state != new_main_state) {
			status->main_state = new_main_state;
			main_state_changed = true;

		} else {
			ret = TRANSITION_NOT_CHANGED;
		}
	}

	return ret;
}

bool
check_main_state_changed()
{
	if (main_state_changed) {
		main_state_changed = false;
		return true;

	} else {
		return false;
	}
}

bool
check_failsafe_state_changed()
{
	if (failsafe_state_changed) {
		failsafe_state_changed = false;
		return true;

	} else {
		return false;
	}
}

/**
* Transition from one hil state to another
*/
int hil_state_transition(hil_state_t new_state, int status_pub, struct vehicle_status_s *current_status, const int mavlink_fd)
{
	bool valid_transition = false;
	int ret = ERROR;

	if (current_status->hil_state == new_state) {
		valid_transition = true;

	} else {

		switch (new_state) {

		case HIL_STATE_OFF:

			/* we're in HIL and unexpected things can happen if we disable HIL now */
			mavlink_log_critical(mavlink_fd, "Not switching off HIL (safety)");
			valid_transition = false;

			break;

		case HIL_STATE_ON:

			if (current_status->arming_state == ARMING_STATE_INIT
			    || current_status->arming_state == ARMING_STATE_STANDBY
			    || current_status->arming_state == ARMING_STATE_STANDBY_ERROR) {

				mavlink_log_critical(mavlink_fd, "Switched to ON hil state");
				valid_transition = true;

				// Disable publication of all attached sensors

				/* list directory */
				DIR		*d;
				d = opendir("/dev");

				if (d) {

					struct dirent	*direntry;
					char devname[24];

					while ((direntry = readdir(d)) != NULL) {

						/* skip serial ports */
						if (!strncmp("tty", direntry->d_name, 3)) {
							continue;
						}

						/* skip mtd devices */
						if (!strncmp("mtd", direntry->d_name, 3)) {
							continue;
						}

						/* skip ram devices */
						if (!strncmp("ram", direntry->d_name, 3)) {
							continue;
						}

						/* skip MMC devices */
						if (!strncmp("mmc", direntry->d_name, 3)) {
							continue;
						}

						/* skip mavlink */
						if (!strcmp("mavlink", direntry->d_name)) {
							continue;
						}

						/* skip console */
						if (!strcmp("console", direntry->d_name)) {
							continue;
						}

						/* skip null */
						if (!strcmp("null", direntry->d_name)) {
							continue;
						}

						snprintf(devname, sizeof(devname), "/dev/%s", direntry->d_name);

						int sensfd = ::open(devname, 0);

						if (sensfd < 0) {
							warn("failed opening device %s", devname);
							continue;
						}

						int block_ret = ::ioctl(sensfd, DEVIOCSPUBBLOCK, 1);
						close(sensfd);

						printf("Disabling %s: %s\n", devname, (block_ret == OK) ? "OK" : "ERROR");
					}

					closedir(d);

				} else {
					/* failed opening dir */
					warnx("FAILED LISTING DEVICE ROOT DIRECTORY");
					return 1;
				}
			}

			break;

		default:
			warnx("Unknown hil state");
			break;
		}
	}

	if (valid_transition) {
		current_status->hil_state = new_state;

		current_status->timestamp = hrt_absolute_time();
		orb_publish(ORB_ID(vehicle_status), status_pub, current_status);

		// XXX also set lockdown here

		ret = OK;

	} else {
		mavlink_log_critical(mavlink_fd, "REJECTING invalid hil state transition");
	}

	return ret;
}


/**
* Transition from one failsafe state to another
*/
transition_result_t failsafe_state_transition(struct vehicle_status_s *status, failsafe_state_t new_failsafe_state)
{
	transition_result_t ret = TRANSITION_DENIED;

	/* transition may be denied even if requested the same state because conditions may be changed */
	if (status->failsafe_state == FAILSAFE_STATE_TERMINATION) {
		/* transitions from TERMINATION to other states not allowed */
		if (new_failsafe_state == FAILSAFE_STATE_TERMINATION) {
			ret = TRANSITION_NOT_CHANGED;
		}

	} else {
		switch (new_failsafe_state) {
		case FAILSAFE_STATE_NORMAL:
			/* always allowed (except from TERMINATION state) */
			ret = TRANSITION_CHANGED;
			break;

		case FAILSAFE_STATE_RTL:

			/* global position and home position required for RTL */
			if (status->condition_global_position_valid && status->condition_home_position_valid) {
				status->set_nav_state = NAV_STATE_RTL;
				status->set_nav_state_timestamp = hrt_absolute_time();
				ret = TRANSITION_CHANGED;
			}

			break;

		case FAILSAFE_STATE_LAND:

			/* at least relative altitude estimate required for landing */
			if (status->condition_local_altitude_valid || status->condition_global_position_valid) {
				status->set_nav_state = NAV_STATE_LAND;
				status->set_nav_state_timestamp = hrt_absolute_time();
				ret = TRANSITION_CHANGED;
			}

			break;

		case FAILSAFE_STATE_TERMINATION:
			/* always allowed */
			ret = TRANSITION_CHANGED;
			break;

		default:
			break;
		}

		if (ret == TRANSITION_CHANGED) {
			if (status->failsafe_state != new_failsafe_state) {
				status->failsafe_state = new_failsafe_state;
				failsafe_state_changed = true;

			} else {
				ret = TRANSITION_NOT_CHANGED;
			}
		}
	}

	return ret;
}



// /*
//  * Wrapper functions (to be used in the commander), all functions assume lock on current_status
//  */

// /* These functions decide if an emergency exits and then switch to SYSTEM_STATE_MISSION_ABORT or SYSTEM_STATE_GROUND_ERROR
//  *
//  * START SUBSYSTEM/EMERGENCY FUNCTIONS
//  * */

// void update_state_machine_subsystem_present(int status_pub, struct vehicle_status_s *current_status, subsystem_type_t *subsystem_type)
// {
// 	current_status->onboard_control_sensors_present |= 1 << *subsystem_type;
// 	current_status->counter++;
// 	current_status->timestamp = hrt_absolute_time();
// 	orb_publish(ORB_ID(vehicle_status), status_pub, current_status);
// }

// void update_state_machine_subsystem_notpresent(int status_pub, struct vehicle_status_s *current_status, subsystem_type_t *subsystem_type)
// {
// 	current_status->onboard_control_sensors_present &= ~(1 << *subsystem_type);
// 	current_status->counter++;
// 	current_status->timestamp = hrt_absolute_time();
// 	orb_publish(ORB_ID(vehicle_status), status_pub, current_status);

// 	/* if a subsystem was removed something went completely wrong */

// 	switch (*subsystem_type) {
// 	case SUBSYSTEM_TYPE_GYRO:
// 		//global_data_send_mavlink_statustext_message_out("Commander: gyro not present", MAV_SEVERITY_EMERGENCY);
// 		state_machine_emergency_always_critical(status_pub, current_status);
// 		break;

// 	case SUBSYSTEM_TYPE_ACC:
// 		//global_data_send_mavlink_statustext_message_out("Commander: accelerometer not present", MAV_SEVERITY_EMERGENCY);
// 		state_machine_emergency_always_critical(status_pub, current_status);
// 		break;

// 	case SUBSYSTEM_TYPE_MAG:
// 		//global_data_send_mavlink_statustext_message_out("Commander: magnetometer not present", MAV_SEVERITY_EMERGENCY);
// 		state_machine_emergency_always_critical(status_pub, current_status);
// 		break;

// 	case SUBSYSTEM_TYPE_GPS:
// 		{
// 			uint8_t flight_env = global_data_parameter_storage->pm.param_values[PARAM_FLIGHT_ENV];

// 			if (flight_env == PX4_FLIGHT_ENVIRONMENT_OUTDOOR) {
// 				//global_data_send_mavlink_statustext_message_out("Commander: GPS not present", MAV_SEVERITY_EMERGENCY);
// 				state_machine_emergency(status_pub, current_status);
// 			}
// 		}
// 		break;

// 	default:
// 		break;
// 	}

// }

// void update_state_machine_subsystem_enabled(int status_pub, struct vehicle_status_s *current_status, subsystem_type_t *subsystem_type)
// {
// 	current_status->onboard_control_sensors_enabled |= 1 << *subsystem_type;
// 	current_status->counter++;
// 	current_status->timestamp = hrt_absolute_time();
// 	orb_publish(ORB_ID(vehicle_status), status_pub, current_status);
// }

// void update_state_machine_subsystem_disabled(int status_pub, struct vehicle_status_s *current_status, subsystem_type_t *subsystem_type)
// {
// 	current_status->onboard_control_sensors_enabled &= ~(1 << *subsystem_type);
// 	current_status->counter++;
// 	current_status->timestamp = hrt_absolute_time();
// 	orb_publish(ORB_ID(vehicle_status), status_pub, current_status);

// 	/* if a subsystem was disabled something went completely wrong */

// 	switch (*subsystem_type) {
// 	case SUBSYSTEM_TYPE_GYRO:
// 		//global_data_send_mavlink_statustext_message_out("Commander: EMERGENCY - gyro disabled", MAV_SEVERITY_EMERGENCY);
// 		state_machine_emergency_always_critical(status_pub, current_status);
// 		break;

// 	case SUBSYSTEM_TYPE_ACC:
// 		//global_data_send_mavlink_statustext_message_out("Commander: EMERGENCY - accelerometer disabled", MAV_SEVERITY_EMERGENCY);
// 		state_machine_emergency_always_critical(status_pub, current_status);
// 		break;

// 	case SUBSYSTEM_TYPE_MAG:
// 		//global_data_send_mavlink_statustext_message_out("Commander: EMERGENCY - magnetometer disabled", MAV_SEVERITY_EMERGENCY);
// 		state_machine_emergency_always_critical(status_pub, current_status);
// 		break;

// 	case SUBSYSTEM_TYPE_GPS:
// 		{
// 			uint8_t flight_env = (uint8_t)(global_data_parameter_storage->pm.param_values[PARAM_FLIGHT_ENV]);

// 			if (flight_env == PX4_FLIGHT_ENVIRONMENT_OUTDOOR) {
// 				//global_data_send_mavlink_statustext_message_out("Commander: EMERGENCY - GPS disabled", MAV_SEVERITY_EMERGENCY);
// 				state_machine_emergency(status_pub, current_status);
// 			}
// 		}
// 		break;

// 	default:
// 		break;
// 	}

// }


///* END SUBSYSTEM/EMERGENCY FUNCTIONS*/
//
//int update_state_machine_mode_request(int status_pub, struct vehicle_status_s *current_status, const int mavlink_fd, uint8_t mode)
//{
//	int ret = 1;
//
////	/* Switch on HIL if in standby and not already in HIL mode */
////	if ((mode & VEHICLE_MODE_FLAG_HIL_ENABLED)
////	    && !current_status->flag_hil_enabled) {
////		if ((current_status->state_machine == SYSTEM_STATE_STANDBY)) {
////			/* Enable HIL on request */
////			current_status->flag_hil_enabled = true;
////			ret = OK;
////			state_machine_publish(status_pub, current_status, mavlink_fd);
////			publish_armed_status(current_status);
////			printf("[cmd] Enabling HIL, locking down all actuators for safety.\n\t(Arming the system will not activate them while in HIL mode)\n");
////
////		} else if (current_status->state_machine != SYSTEM_STATE_STANDBY &&
////			   current_status->flag_fmu_armed) {
////
////			mavlink_log_critical(mavlink_fd, "REJECTING HIL, disarm first!")
////
////		} else {
////
////			mavlink_log_critical(mavlink_fd, "REJECTING HIL, not in standby.")
////		}
////	}
//
//	/* switch manual / auto */
//	if (mode & VEHICLE_MODE_FLAG_AUTO_ENABLED) {
//		update_state_machine_mode_auto(status_pub, current_status, mavlink_fd);
//
//	} else if (mode & VEHICLE_MODE_FLAG_STABILIZED_ENABLED) {
//		update_state_machine_mode_stabilized(status_pub, current_status, mavlink_fd);
//
//	} else if (mode & VEHICLE_MODE_FLAG_GUIDED_ENABLED) {
//		update_state_machine_mode_guided(status_pub, current_status, mavlink_fd);
//
//	} else if (mode & VEHICLE_MODE_FLAG_MANUAL_INPUT_ENABLED) {
//		update_state_machine_mode_manual(status_pub, current_status, mavlink_fd);
//	}
//
//	/* vehicle is disarmed, mode requests arming */
//	if (!(current_status->flag_fmu_armed) && (mode & VEHICLE_MODE_FLAG_SAFETY_ARMED)) {
//		/* only arm in standby state */
//		// XXX REMOVE
//		if (current_status->state_machine == SYSTEM_STATE_STANDBY || current_status->state_machine == SYSTEM_STATE_PREFLIGHT) {
//			do_state_update(status_pub, current_status, mavlink_fd, (commander_state_machine_t)SYSTEM_STATE_GROUND_READY);
//			ret = OK;
//			printf("[cmd] arming due to command request\n");
//		}
//	}
//
//	/* vehicle is armed, mode requests disarming */
//	if (current_status->flag_fmu_armed && !(mode & VEHICLE_MODE_FLAG_SAFETY_ARMED)) {
//		/* only disarm in ground ready */
//		if (current_status->state_machine == SYSTEM_STATE_GROUND_READY) {
//			do_state_update(status_pub, current_status, mavlink_fd, (commander_state_machine_t)SYSTEM_STATE_STANDBY);
//			ret = OK;
//			printf("[cmd] disarming due to command request\n");
//		}
//	}
//
//	/* NEVER actually switch off HIL without reboot */
//	if (current_status->flag_hil_enabled && !(mode & VEHICLE_MODE_FLAG_HIL_ENABLED)) {
//		warnx("DENYING request to switch off HIL. Please power cycle (safety reasons)\n");
//		mavlink_log_critical(mavlink_fd, "Power-cycle to exit HIL");
//		ret = ERROR;
//	}
//
//	return ret;
//}
<|MERGE_RESOLUTION|>--- conflicted
+++ resolved
@@ -222,15 +222,11 @@
 		ret = TRANSITION_CHANGED;
 		break;
 
-<<<<<<< HEAD
 	case MAIN_STATE_ACRO:
 		ret = TRANSITION_CHANGED;
 		break;
 
-	case MAIN_STATE_SEATBELT:
-=======
 	case MAIN_STATE_ALTCTL:
->>>>>>> b250e28a
 
 		/* need at minimum altitude estimate */
 		if (!status->is_rotary_wing ||
