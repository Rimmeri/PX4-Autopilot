/****************************************************************************
 *
 *   Copyright (c) 2013 PX4 Development Team. All rights reserved.
 *   Author: 	Lorenz Meier
 *
 * Redistribution and use in source and binary forms, with or without
 * modification, are permitted provided that the following conditions
 * are met:
 *
 * 1. Redistributions of source code must retain the above copyright
 *    notice, this list of conditions and the following disclaimer.
 * 2. Redistributions in binary form must reproduce the above copyright
 *    notice, this list of conditions and the following disclaimer in
 *    the documentation and/or other materials provided with the
 *    distribution.
 * 3. Neither the name PX4 nor the names of its contributors may be
 *    used to endorse or promote products derived from this software
 *    without specific prior written permission.
 *
 * THIS SOFTWARE IS PROVIDED BY THE COPYRIGHT HOLDERS AND CONTRIBUTORS
 * "AS IS" AND ANY EXPRESS OR IMPLIED WARRANTIES, INCLUDING, BUT NOT
 * LIMITED TO, THE IMPLIED WARRANTIES OF MERCHANTABILITY AND FITNESS
 * FOR A PARTICULAR PURPOSE ARE DISCLAIMED. IN NO EVENT SHALL THE
 * COPYRIGHT OWNER OR CONTRIBUTORS BE LIABLE FOR ANY DIRECT, INDIRECT,
 * INCIDENTAL, SPECIAL, EXEMPLARY, OR CONSEQUENTIAL DAMAGES (INCLUDING,
 * BUT NOT LIMITED TO, PROCUREMENT OF SUBSTITUTE GOODS OR SERVICES; LOSS
 * OF USE, DATA, OR PROFITS; OR BUSINESS INTERRUPTION) HOWEVER CAUSED
 * AND ON ANY THEORY OF LIABILITY, WHETHER IN CONTRACT, STRICT
 * LIABILITY, OR TORT (INCLUDING NEGLIGENCE OR OTHERWISE) ARISING IN
 * ANY WAY OUT OF THE USE OF THIS SOFTWARE, EVEN IF ADVISED OF THE
 * POSSIBILITY OF SUCH DAMAGE.
 *
 ****************************************************************************/


/**
 * @file fw_pos_control_l1_main.c
 * Implementation of a generic position controller based on the L1 norm. Outputs a bank / roll
 * angle, equivalent to a lateral motion (for copters and rovers).
 *
 * Original publication for horizontal control class:
 *    S. Park, J. Deyst, and J. P. How, "A New Nonlinear Guidance Logic for Trajectory Tracking,"
 *    Proceedings of the AIAA Guidance, Navigation and Control
 *    Conference, Aug 2004. AIAA-2004-4900.
 *
 * Original implementation for total energy control class:
 *    Paul Riseborough and Andrew Tridgell, 2013 (code in lib/external_lgpl)
 *
 * More details and acknowledgements in the referenced library headers.
 *
 * @author Lorenz Meier <lm@inf.ethz.ch>
 * @author Thomas Gubler <thomasgubler@gmail.com>
 */

#include <nuttx/config.h>
#include <stdio.h>
#include <stdlib.h>
#include <string.h>
#include <unistd.h>
#include <fcntl.h>
#include <errno.h>
#include <math.h>
#include <poll.h>
#include <time.h>
#include <drivers/drv_hrt.h>
#include <drivers/drv_accel.h>
#include <arch/board/board.h>
#include <uORB/uORB.h>
#include <uORB/topics/airspeed.h>
#include <uORB/topics/vehicle_global_position.h>
#include <uORB/topics/mission_item_triplet.h>
#include <uORB/topics/vehicle_attitude_setpoint.h>
#include <uORB/topics/manual_control_setpoint.h>
#include <uORB/topics/actuator_controls.h>
#include <uORB/topics/vehicle_rates_setpoint.h>
#include <uORB/topics/vehicle_attitude.h>
#include <uORB/topics/vehicle_control_mode.h>
#include <uORB/topics/navigation_capabilities.h>
#include <uORB/topics/sensor_combined.h>
#include <uORB/topics/parameter_update.h>
#include <systemlib/param/param.h>
#include <systemlib/err.h>
#include <systemlib/pid/pid.h>
#include <geo/geo.h>
#include <systemlib/perf_counter.h>
#include <systemlib/systemlib.h>
#include <mathlib/mathlib.h>
#include <mavlink/mavlink_log.h>
#include <launchdetection/LaunchDetector.h>
#include <ecl/l1/ecl_l1_pos_controller.h>
#include <external_lgpl/tecs/tecs.h>
#include "landingslope.h"


/**
 * L1 control app start / stop handling function
 *
 * @ingroup apps
 */
extern "C" __EXPORT int fw_pos_control_l1_main(int argc, char *argv[]);

class FixedwingPositionControl
{
public:
	/**
	 * Constructor
	 */
	FixedwingPositionControl();

	/**
	 * Destructor, also kills the sensors task.
	 */
	~FixedwingPositionControl();

	/**
	 * Start the sensors task.
	 *
	 * @return		OK on success.
	 */
	int		start();

private:
	int		_mavlink_fd;

	bool		_task_should_exit;		/**< if true, sensor task should exit */
	int		_control_task;			/**< task handle for sensor task */

	int		_global_pos_sub;
	int		_mission_item_triplet_sub;
	int		_att_sub;			/**< vehicle attitude subscription */
	int		_attitude_sub;			/**< raw rc channels data subscription */
	int		_airspeed_sub;			/**< airspeed subscription */
	int		_control_mode_sub;			/**< vehicle status subscription */
	int 		_params_sub;			/**< notification of parameter updates */
	int 		_manual_control_sub;		/**< notification of manual control updates */
	int		_sensor_combined_sub;			/**< for body frame accelerations */

	orb_advert_t	_attitude_sp_pub;		/**< attitude setpoint */
	orb_advert_t	_nav_capabilities_pub;		/**< navigation capabilities publication */

	struct vehicle_attitude_s			_att;			/**< vehicle attitude */
	struct vehicle_attitude_setpoint_s		_att_sp;		/**< vehicle attitude setpoint */
	struct navigation_capabilities_s		_nav_capabilities;	/**< navigation capabilities */
	struct manual_control_setpoint_s		_manual;		/**< r/c channel data */
	struct airspeed_s				_airspeed;		/**< airspeed */
	struct vehicle_control_mode_s				_control_mode;		/**< vehicle status */
	struct vehicle_global_position_s		_global_pos;		/**< global vehicle position */
	struct mission_item_triplet_s			_mission_item_triplet;		/**< triplet of mission items */
	struct sensor_combined_s				_sensor_combined;			/**< for body frame accelerations */

	perf_counter_t	_loop_perf;			/**< loop performance counter */

	bool		_setpoint_valid;		/**< flag if the position control setpoint is valid */

	/** manual control states */
	float		_seatbelt_hold_heading;		/**< heading the system should hold in seatbelt mode */
	float		_loiter_hold_lat;
	float		_loiter_hold_lon;
	float		_loiter_hold_alt;
	bool		_loiter_hold;

	float		_launch_lat;
	float		_launch_lon;
	float		_launch_alt;
	bool		_launch_valid;

	/* land states */
	/* not in non-abort mode for landing yet */
	bool land_noreturn_horizontal;
	bool land_noreturn_vertical;
	bool land_stayonground;
	bool land_motor_lim;
	bool land_onslope;

	/* takeoff/launch states */
	bool launch_detected;
	bool usePreTakeoffThrust;
<<<<<<< HEAD
	bool launch_detection_message_sent;
=======
>>>>>>> f224374e

	/* Landingslope object */
	Landingslope landingslope;

	float flare_curve_alt_last;
	/* heading hold */
	float target_bearing;

	/* Launch detection */
	LaunchDetector launchDetector;

	/* throttle and airspeed states */
	float _airspeed_error;				///< airspeed error to setpoint in m/s
	bool _airspeed_valid;				///< flag if a valid airspeed estimate exists
	uint64_t _airspeed_last_valid;			///< last time airspeed was valid. Used to detect sensor failures
	float _groundspeed_undershoot;			///< ground speed error to min. speed in m/s
	bool _global_pos_valid;				///< global position is valid
	math::Matrix<3, 3> _R_nb;				///< current attitude

	ECL_L1_Pos_Controller				_l1_control;
	TECS						_tecs;

	struct {
		float l1_period;
		float l1_damping;

		float time_const;
		float min_sink_rate;
		float max_sink_rate;
		float max_climb_rate;
		float throttle_damp;
		float integrator_gain;
		float vertical_accel_limit;
		float height_comp_filter_omega;
		float speed_comp_filter_omega;
		float roll_throttle_compensation;
		float speed_weight;
		float pitch_damping;

		float airspeed_min;
		float airspeed_trim;
		float airspeed_max;

		float pitch_limit_min;
		float pitch_limit_max;
		float roll_limit;
		float throttle_min;
		float throttle_max;
		float throttle_cruise;

		float throttle_land_max;

		float loiter_hold_radius;

		float heightrate_p;
		float speedrate_p;

		float land_slope_angle;
		float land_slope_length;
		float land_H1_virt;
		float land_flare_alt_relative;
		float land_thrust_lim_horizontal_distance;
		float land_heading_hold_horizontal_distance;

	}		_parameters;			/**< local copies of interesting parameters */

	struct {

		param_t l1_period;
		param_t l1_damping;

		param_t time_const;
		param_t min_sink_rate;
		param_t max_sink_rate;
		param_t max_climb_rate;
		param_t throttle_damp;
		param_t integrator_gain;
		param_t vertical_accel_limit;
		param_t height_comp_filter_omega;
		param_t speed_comp_filter_omega;
		param_t roll_throttle_compensation;
		param_t speed_weight;
		param_t pitch_damping;

		param_t airspeed_min;
		param_t airspeed_trim;
		param_t airspeed_max;

		param_t pitch_limit_min;
		param_t pitch_limit_max;
		param_t roll_limit;
		param_t throttle_min;
		param_t throttle_max;
		param_t throttle_cruise;

		param_t throttle_land_max;

		param_t loiter_hold_radius;

		param_t heightrate_p;
		param_t speedrate_p;

		param_t land_slope_angle;
		param_t land_slope_length;
		param_t land_H1_virt;
		param_t land_flare_alt_relative;
		param_t land_thrust_lim_horizontal_distance;
		param_t land_heading_hold_horizontal_distance;

	}		_parameter_handles;		/**< handles for interesting parameters */


	/**
	 * Update our local parameter cache.
	 */
	int		parameters_update();

	/**
	 * Update control outputs
	 *
	 */
	void		control_update();

	/**
	 * Check for changes in vehicle status.
	 */
	void		vehicle_control_mode_poll();

	/**
	 * Check for airspeed updates.
	 */
	bool		vehicle_airspeed_poll();

	/**
	 * Check for position updates.
	 */
	void		vehicle_attitude_poll();

	/**
	 * Check for accel updates.
	 */
	void		vehicle_sensor_combined_poll();

	/**
	 * Check for set triplet updates.
	 */
	void		vehicle_setpoint_poll();

	/**
	 * Publish navigation capabilities
	 */
	void navigation_capabilities_publish();

	/**
	 * Control position.
	 */
<<<<<<< HEAD
	bool		control_position(const math::Vector<2> &global_pos, const math::Vector<2> &ground_speed,
					 const struct mission_item_triplet_s &_mission_item_triplet);

	float calculate_target_airspeed(float airspeed_demand);
	void calculate_gndspeed_undershoot(const math::Vector<2> &current_position, const math::Vector<2> &ground_speed, const struct mission_item_triplet_s &mission_item_triplet);
=======
	bool		control_position(const math::Vector2f &global_pos, const math::Vector2f &ground_speed,
					 const struct mission_item_triplet_s &_mission_item_triplet);

	float calculate_target_airspeed(float airspeed_demand);
	void calculate_gndspeed_undershoot(const math::Vector2f &current_position, const math::Vector2f &ground_speed, const struct mission_item_triplet_s &mission_item_triplet);
>>>>>>> f224374e

	/**
	 * Shim for calling task_main from task_create.
	 */
	static void	task_main_trampoline(int argc, char *argv[]);

	/**
	 * Main sensor collection task.
	 */
	void		task_main() __attribute__((noreturn));
};

namespace l1_control
{

/* oddly, ERROR is not defined for c++ */
#ifdef ERROR
# undef ERROR
#endif
static const int ERROR = -1;

FixedwingPositionControl	*g_control;
}

FixedwingPositionControl::FixedwingPositionControl() :

	_task_should_exit(false),
	_control_task(-1),

/* subscriptions */
	_global_pos_sub(-1),
	_mission_item_triplet_sub(-1),
	_att_sub(-1),
	_airspeed_sub(-1),
	_control_mode_sub(-1),
	_params_sub(-1),
	_manual_control_sub(-1),

/* publications */
	_attitude_sp_pub(-1),
	_nav_capabilities_pub(-1),

/* performance counters */
	_loop_perf(perf_alloc(PC_ELAPSED, "fw l1 control")),
/* states */
	_setpoint_valid(false),
	_loiter_hold(false),
	_airspeed_error(0.0f),
	_airspeed_valid(false),
	_groundspeed_undershoot(0.0f),
	_global_pos_valid(false),
	land_noreturn_horizontal(false),
	land_noreturn_vertical(false),
	land_stayonground(false),
	land_motor_lim(false),
	land_onslope(false),
	flare_curve_alt_last(0.0f),
	_mavlink_fd(-1),
	launchDetector(),
	launch_detected(false),
<<<<<<< HEAD
	usePreTakeoffThrust(false),
	launch_detection_message_sent(false)
=======
	usePreTakeoffThrust(false)
>>>>>>> f224374e
{
	/* safely initialize structs */
	vehicle_attitude_s			_att = {0};
	vehicle_attitude_setpoint_s		_att_sp = {0};
	navigation_capabilities_s		_nav_capabilities = {0};
	manual_control_setpoint_s		_manual = {0};
	airspeed_s				_airspeed = {0};
	vehicle_control_mode_s			_control_mode = {0};
	vehicle_global_position_s		_global_pos = {0};
	mission_item_triplet_s			_mission_item_triplet = {0};
	sensor_combined_s				_sensor_combined = {0};




	_nav_capabilities.turn_distance = 0.0f;

	_parameter_handles.l1_period = param_find("FW_L1_PERIOD");
	_parameter_handles.l1_damping = param_find("FW_L1_DAMPING");
	_parameter_handles.loiter_hold_radius = param_find("FW_LOITER_R");

	_parameter_handles.airspeed_min = param_find("FW_AIRSPD_MIN");
	_parameter_handles.airspeed_trim = param_find("FW_AIRSPD_TRIM");
	_parameter_handles.airspeed_max = param_find("FW_AIRSPD_MAX");

	_parameter_handles.pitch_limit_min = param_find("FW_P_LIM_MIN");
	_parameter_handles.pitch_limit_max = param_find("FW_P_LIM_MAX");
	_parameter_handles.roll_limit = param_find("FW_R_LIM");
	_parameter_handles.throttle_min = param_find("FW_THR_MIN");
	_parameter_handles.throttle_max = param_find("FW_THR_MAX");
	_parameter_handles.throttle_cruise = param_find("FW_THR_CRUISE");
	_parameter_handles.throttle_land_max = param_find("FW_THR_LND_MAX");

	_parameter_handles.land_slope_angle = param_find("FW_LND_ANG");
	_parameter_handles.land_slope_length = param_find("FW_LND_SLLR");
	_parameter_handles.land_H1_virt = param_find("FW_LND_HVIRT");
	_parameter_handles.land_flare_alt_relative = param_find("FW_LND_FLALT");
	_parameter_handles.land_thrust_lim_horizontal_distance = param_find("FW_LND_TLDIST");
	_parameter_handles.land_heading_hold_horizontal_distance = param_find("FW_LND_HHDIST");

	_parameter_handles.time_const = 			param_find("FW_T_TIME_CONST");
	_parameter_handles.min_sink_rate = 			param_find("FW_T_SINK_MIN");
	_parameter_handles.max_sink_rate =			param_find("FW_T_SINK_MAX");
	_parameter_handles.max_climb_rate =			param_find("FW_T_CLMB_MAX");
	_parameter_handles.throttle_damp = 			param_find("FW_T_THR_DAMP");
	_parameter_handles.integrator_gain =			param_find("FW_T_INTEG_GAIN");
	_parameter_handles.vertical_accel_limit =		param_find("FW_T_VERT_ACC");
	_parameter_handles.height_comp_filter_omega =		param_find("FW_T_HGT_OMEGA");
	_parameter_handles.speed_comp_filter_omega =		param_find("FW_T_SPD_OMEGA");
	_parameter_handles.roll_throttle_compensation = 	param_find("FW_T_RLL2THR");
	_parameter_handles.speed_weight = 			param_find("FW_T_SPDWEIGHT");
	_parameter_handles.pitch_damping = 			param_find("FW_T_PTCH_DAMP");
	_parameter_handles.heightrate_p =			param_find("FW_T_HRATE_P");
	_parameter_handles.speedrate_p =			param_find("FW_T_SRATE_P");

	/* fetch initial parameter values */
	parameters_update();
}

FixedwingPositionControl::~FixedwingPositionControl()
{
	if (_control_task != -1) {

		/* task wakes up every 100ms or so at the longest */
		_task_should_exit = true;

		/* wait for a second for the task to quit at our request */
		unsigned i = 0;

		do {
			/* wait 20ms */
			usleep(20000);

			/* if we have given up, kill it */
			if (++i > 50) {
				task_delete(_control_task);
				break;
			}
		} while (_control_task != -1);
	}

	l1_control::g_control = nullptr;
}

int
FixedwingPositionControl::parameters_update()
{

	/* L1 control parameters */
	param_get(_parameter_handles.l1_damping, &(_parameters.l1_damping));
	param_get(_parameter_handles.l1_period, &(_parameters.l1_period));
	param_get(_parameter_handles.loiter_hold_radius, &(_parameters.loiter_hold_radius));

	param_get(_parameter_handles.airspeed_min, &(_parameters.airspeed_min));
	param_get(_parameter_handles.airspeed_trim, &(_parameters.airspeed_trim));
	param_get(_parameter_handles.airspeed_max, &(_parameters.airspeed_max));

	param_get(_parameter_handles.pitch_limit_min, &(_parameters.pitch_limit_min));
	param_get(_parameter_handles.pitch_limit_max, &(_parameters.pitch_limit_max));
	param_get(_parameter_handles.roll_limit, &(_parameters.roll_limit));
	param_get(_parameter_handles.throttle_min, &(_parameters.throttle_min));
	param_get(_parameter_handles.throttle_max, &(_parameters.throttle_max));
	param_get(_parameter_handles.throttle_cruise, &(_parameters.throttle_cruise));

	param_get(_parameter_handles.throttle_land_max, &(_parameters.throttle_land_max));

	param_get(_parameter_handles.time_const, &(_parameters.time_const));
	param_get(_parameter_handles.min_sink_rate, &(_parameters.min_sink_rate));
	param_get(_parameter_handles.max_sink_rate, &(_parameters.max_sink_rate));
	param_get(_parameter_handles.throttle_damp, &(_parameters.throttle_damp));
	param_get(_parameter_handles.integrator_gain, &(_parameters.integrator_gain));
	param_get(_parameter_handles.vertical_accel_limit, &(_parameters.vertical_accel_limit));
	param_get(_parameter_handles.height_comp_filter_omega, &(_parameters.height_comp_filter_omega));
	param_get(_parameter_handles.speed_comp_filter_omega, &(_parameters.speed_comp_filter_omega));
	param_get(_parameter_handles.roll_throttle_compensation, &(_parameters.roll_throttle_compensation));
	param_get(_parameter_handles.speed_weight, &(_parameters.speed_weight));
	param_get(_parameter_handles.pitch_damping, &(_parameters.pitch_damping));
	param_get(_parameter_handles.max_climb_rate, &(_parameters.max_climb_rate));

	param_get(_parameter_handles.heightrate_p, &(_parameters.heightrate_p));
	param_get(_parameter_handles.speedrate_p, &(_parameters.speedrate_p));

	param_get(_parameter_handles.land_slope_angle, &(_parameters.land_slope_angle));
	param_get(_parameter_handles.land_slope_length, &(_parameters.land_slope_length));
	param_get(_parameter_handles.land_H1_virt, &(_parameters.land_H1_virt));
	param_get(_parameter_handles.land_flare_alt_relative, &(_parameters.land_flare_alt_relative));
	param_get(_parameter_handles.land_thrust_lim_horizontal_distance, &(_parameters.land_thrust_lim_horizontal_distance));
	param_get(_parameter_handles.land_heading_hold_horizontal_distance, &(_parameters.land_heading_hold_horizontal_distance));

	_l1_control.set_l1_damping(_parameters.l1_damping);
	_l1_control.set_l1_period(_parameters.l1_period);
	_l1_control.set_l1_roll_limit(math::radians(_parameters.roll_limit));

	_tecs.set_time_const(_parameters.time_const);
	_tecs.set_min_sink_rate(_parameters.min_sink_rate);
	_tecs.set_max_sink_rate(_parameters.max_sink_rate);
	_tecs.set_throttle_damp(_parameters.throttle_damp);
	_tecs.set_integrator_gain(_parameters.integrator_gain);
	_tecs.set_vertical_accel_limit(_parameters.vertical_accel_limit);
	_tecs.set_height_comp_filter_omega(_parameters.height_comp_filter_omega);
	_tecs.set_speed_comp_filter_omega(_parameters.speed_comp_filter_omega);
	_tecs.set_roll_throttle_compensation(_parameters.roll_throttle_compensation);
	_tecs.set_speed_weight(_parameters.speed_weight);
	_tecs.set_pitch_damping(_parameters.pitch_damping);
	_tecs.set_indicated_airspeed_min(_parameters.airspeed_min);
	_tecs.set_indicated_airspeed_max(_parameters.airspeed_max);
	_tecs.set_max_climb_rate(_parameters.max_climb_rate);
	_tecs.set_heightrate_p(_parameters.heightrate_p);
	_tecs.set_speedrate_p(_parameters.speedrate_p);

	/* sanity check parameters */
	if (_parameters.airspeed_max < _parameters.airspeed_min ||
	    _parameters.airspeed_max < 5.0f ||
	    _parameters.airspeed_min > 100.0f ||
	    _parameters.airspeed_trim < _parameters.airspeed_min ||
	    _parameters.airspeed_trim > _parameters.airspeed_max) {
		warnx("error: airspeed parameters invalid");
		return 1;
	}

	/* Update the landing slope */
	landingslope.update(math::radians(_parameters.land_slope_angle), _parameters.land_flare_alt_relative, _parameters.land_thrust_lim_horizontal_distance, _parameters.land_H1_virt);

	/* Update and publish the navigation capabilities */
	_nav_capabilities.landing_slope_angle_rad = landingslope.landing_slope_angle_rad();
	_nav_capabilities.landing_horizontal_slope_displacement = landingslope.horizontal_slope_displacement();
	_nav_capabilities.landing_flare_length = landingslope.flare_length();
	navigation_capabilities_publish();

	/* Update Launch Detector Parameters */
	launchDetector.updateParams();

	return OK;
}

void
FixedwingPositionControl::vehicle_control_mode_poll()
{
	bool vstatus_updated;

	/* Check HIL state if vehicle status has changed */
	orb_check(_control_mode_sub, &vstatus_updated);

	if (vstatus_updated) {

		bool was_armed = _control_mode.flag_armed;

		orb_copy(ORB_ID(vehicle_control_mode), _control_mode_sub, &_control_mode);

		if (!was_armed && _control_mode.flag_armed) {
			_launch_lat = _global_pos.lat / 1e7f;
			_launch_lon = _global_pos.lon / 1e7f;
			_launch_alt = _global_pos.alt;
			_launch_valid = true;
		}
	}
}

bool
FixedwingPositionControl::vehicle_airspeed_poll()
{
	/* check if there is an airspeed update or if it timed out */
	bool airspeed_updated;
	orb_check(_airspeed_sub, &airspeed_updated);

	if (airspeed_updated) {
		orb_copy(ORB_ID(airspeed), _airspeed_sub, &_airspeed);
		_airspeed_valid = true;
		_airspeed_last_valid = hrt_absolute_time();

	} else {

		/* no airspeed updates for one second */
		if (_airspeed_valid && (hrt_absolute_time() - _airspeed_last_valid) > 1e6) {
			_airspeed_valid = false;
		}
	}

	/* update TECS state */
	_tecs.enable_airspeed(_airspeed_valid);

	return airspeed_updated;
}

void
FixedwingPositionControl::vehicle_attitude_poll()
{
	/* check if there is a new position */
	bool att_updated;
	orb_check(_att_sub, &att_updated);

	if (att_updated) {
		orb_copy(ORB_ID(vehicle_attitude), _att_sub, &_att);

		/* set rotation matrix */
		for (int i = 0; i < 3; i++) for (int j = 0; j < 3; j++)
				_R_nb(i, j) = _att.R[i][j];
	}
}

void
FixedwingPositionControl::vehicle_sensor_combined_poll()
{
	/* check if there is a new position */
	bool sensors_updated;
	orb_check(_sensor_combined_sub, &sensors_updated);

	if (sensors_updated) {
		orb_copy(ORB_ID(sensor_combined), _sensor_combined_sub, &_sensor_combined);
	}
}

void
FixedwingPositionControl::vehicle_setpoint_poll()
{
	/* check if there is a new setpoint */
	bool mission_item_triplet_updated;
	orb_check(_mission_item_triplet_sub, &mission_item_triplet_updated);

	if (mission_item_triplet_updated) {
		orb_copy(ORB_ID(mission_item_triplet), _mission_item_triplet_sub, &_mission_item_triplet);
		_setpoint_valid = true;
	}
}

void
FixedwingPositionControl::task_main_trampoline(int argc, char *argv[])
{
	l1_control::g_control->task_main();
}

float
FixedwingPositionControl::calculate_target_airspeed(float airspeed_demand)
{
	float airspeed;

	if (_airspeed_valid) {
		airspeed = _airspeed.true_airspeed_m_s;

	} else {
		airspeed = _parameters.airspeed_min + (_parameters.airspeed_max - _parameters.airspeed_min) / 2.0f;
	}

	/* cruise airspeed for all modes unless modified below */
	float target_airspeed = airspeed_demand;

	/* add minimum ground speed undershoot (only non-zero in presence of sufficient wind) */
	target_airspeed += _groundspeed_undershoot;

	if (0/* throttle nudging enabled */) {
		//target_airspeed += nudge term.
	}

	/* sanity check: limit to range */
	target_airspeed = math::constrain(target_airspeed, _parameters.airspeed_min, _parameters.airspeed_max);

	/* plain airspeed error */
	_airspeed_error = target_airspeed - airspeed;

	return target_airspeed;
}

void
<<<<<<< HEAD
FixedwingPositionControl::calculate_gndspeed_undershoot(const math::Vector<2> &current_position, const math::Vector<2> &ground_speed, const struct mission_item_triplet_s &mission_item_triplet)
=======
FixedwingPositionControl::calculate_gndspeed_undershoot(const math::Vector2f &current_position, const math::Vector2f &ground_speed, const struct mission_item_triplet_s &mission_item_triplet)
>>>>>>> f224374e
{

	if (_global_pos_valid) {

		/* rotate ground speed vector with current attitude */
<<<<<<< HEAD
		math::Vector<2> yaw_vector(_R_nb(0, 0), _R_nb(1, 0));
=======
		math::Vector2f yaw_vector(_R_nb(0, 0), _R_nb(1, 0));
>>>>>>> f224374e
		yaw_vector.normalize();
		float ground_speed_body = yaw_vector * ground_speed;

		/* The minimum desired ground speed is the minimum airspeed projected on to the ground using the altitude and horizontal difference between the waypoints if available*/
		float distance = 0.0f;
		float delta_altitude = 0.0f;
		if (mission_item_triplet.previous_valid) {
			distance = get_distance_to_next_waypoint(mission_item_triplet.previous.lat, mission_item_triplet.previous.lon, mission_item_triplet.current.lat, mission_item_triplet.current.lon);
			delta_altitude = mission_item_triplet.current.altitude - mission_item_triplet.previous.altitude;
		} else {
<<<<<<< HEAD
			distance = get_distance_to_next_waypoint(current_position(0), current_position(1), mission_item_triplet.current.lat, mission_item_triplet.current.lon);
=======
			distance = get_distance_to_next_waypoint(current_position.getX(), current_position.getY(), mission_item_triplet.current.lat, mission_item_triplet.current.lon);
>>>>>>> f224374e
			delta_altitude = mission_item_triplet.current.altitude -  _global_pos.alt;
		}

		float ground_speed_desired = _parameters.airspeed_min * cosf(atan2f(delta_altitude, distance));


		/*
		 * Ground speed undershoot is the amount of ground velocity not reached
		 * by the plane. Consequently it is zero if airspeed is >= min ground speed
		 * and positive if airspeed < min ground speed.
		 *
		 * This error value ensures that a plane (as long as its throttle capability is
		 * not exceeded) travels towards a waypoint (and is not pushed more and more away
		 * by wind). Not countering this would lead to a fly-away.
		 */
		_groundspeed_undershoot = math::max(ground_speed_desired - ground_speed_body, 0.0f);

	} else {
		_groundspeed_undershoot = 0;
	}
}

void FixedwingPositionControl::navigation_capabilities_publish()
{
	if (_nav_capabilities_pub > 0) {
		orb_publish(ORB_ID(navigation_capabilities), _nav_capabilities_pub, &_nav_capabilities);
	} else {
		_nav_capabilities_pub = orb_advertise(ORB_ID(navigation_capabilities), &_nav_capabilities);
	}
}

bool
<<<<<<< HEAD
FixedwingPositionControl::control_position(const math::Vector<2> &current_position, const math::Vector<2> &ground_speed,
=======
FixedwingPositionControl::control_position(const math::Vector2f &current_position, const math::Vector2f &ground_speed,
>>>>>>> f224374e
		const struct mission_item_triplet_s &mission_item_triplet)
{
	bool setpoint = true;

	calculate_gndspeed_undershoot(current_position, ground_speed, mission_item_triplet);

	float eas2tas = 1.0f; // XXX calculate actual number based on current measurements

	// XXX re-visit
	float baro_altitude = _global_pos.alt;

	/* filter speed and altitude for controller */
<<<<<<< HEAD
	math::Vector<3> accel_body(_sensor_combined.accelerometer_m_s2);
	math::Vector<3> accel_earth = _R_nb * accel_body;
=======
	math::Vector3 accel_body(_sensor_combined.accelerometer_m_s2[0], _sensor_combined.accelerometer_m_s2[1], _sensor_combined.accelerometer_m_s2[2]);
	math::Vector3 accel_earth = _R_nb * accel_body;
>>>>>>> f224374e

	_tecs.update_50hz(baro_altitude, _airspeed.indicated_airspeed_m_s, _R_nb, accel_body, accel_earth);
	float altitude_error = _mission_item_triplet.current.altitude - _global_pos.alt;

	/* no throttle limit as default */
	float throttle_max = 1.0f;

	/* AUTONOMOUS FLIGHT */

	// XXX this should only execute if auto AND safety off (actuators active),
	// else integrators should be constantly reset.
	if (_control_mode.flag_control_position_enabled) {

		/* get circle mode */
		bool was_circle_mode = _l1_control.circle_mode();

		/* restore speed weight, in case changed intermittently (e.g. in landing handling) */
		_tecs.set_speed_weight(_parameters.speed_weight);

		/* current waypoint (the one currently heading for) */
<<<<<<< HEAD
		math::Vector<2> next_wp(mission_item_triplet.current.lat, mission_item_triplet.current.lon);

		/* current waypoint (the one currently heading for) */
		math::Vector<2> curr_wp(mission_item_triplet.current.lat, mission_item_triplet.current.lon);


		/* previous waypoint */
		math::Vector<2> prev_wp;

		if (mission_item_triplet.previous_valid) {
			prev_wp(0) = mission_item_triplet.previous.lat;
			prev_wp(1) = mission_item_triplet.previous.lon;

=======
		math::Vector2f next_wp(mission_item_triplet.current.lat, mission_item_triplet.current.lon);

		/* current waypoint (the one currently heading for) */
		math::Vector2f curr_wp(mission_item_triplet.current.lat, mission_item_triplet.current.lon);


		/* previous waypoint */
		math::Vector2f prev_wp;

		if (mission_item_triplet.previous_valid) {
			prev_wp.setX(mission_item_triplet.previous.lat);
			prev_wp.setY(mission_item_triplet.previous.lon);

>>>>>>> f224374e
		} else {
			/*
			 * No valid previous waypoint, go for the current wp.
			 * This is automatically handled by the L1 library.
			 */
<<<<<<< HEAD
			prev_wp(0) = mission_item_triplet.current.lat;
			prev_wp(1) = mission_item_triplet.current.lon;
=======
			prev_wp.setX(mission_item_triplet.current.lat);
			prev_wp.setY(mission_item_triplet.current.lon);
>>>>>>> f224374e

		}

		if (mission_item_triplet.current.nav_cmd == NAV_CMD_WAYPOINT || mission_item_triplet.current.nav_cmd == NAV_CMD_RETURN_TO_LAUNCH) {
			/* waypoint is a plain navigation waypoint */
			_l1_control.navigate_waypoints(prev_wp, curr_wp, current_position, ground_speed);
			_att_sp.roll_body = _l1_control.nav_roll();
			_att_sp.yaw_body = _l1_control.nav_bearing();

			_tecs.update_pitch_throttle(_R_nb, _att.pitch, _global_pos.alt, _mission_item_triplet.current.altitude, calculate_target_airspeed(_parameters.airspeed_trim),
						    _airspeed.indicated_airspeed_m_s, eas2tas,
						    false, math::radians(_parameters.pitch_limit_min),
						    _parameters.throttle_min, _parameters.throttle_max, _parameters.throttle_cruise,
						    math::radians(_parameters.pitch_limit_min), math::radians(_parameters.pitch_limit_max));

		} else if (mission_item_triplet.current.nav_cmd == NAV_CMD_LOITER_TURN_COUNT ||
			   mission_item_triplet.current.nav_cmd == NAV_CMD_LOITER_TIME_LIMIT ||
			   mission_item_triplet.current.nav_cmd == NAV_CMD_LOITER_UNLIMITED) {

			/* waypoint is a loiter waypoint */
			_l1_control.navigate_loiter(curr_wp, current_position, mission_item_triplet.current.loiter_radius,
						  mission_item_triplet.current.loiter_direction, ground_speed);
			_att_sp.roll_body = _l1_control.nav_roll();
			_att_sp.yaw_body = _l1_control.nav_bearing();

			_tecs.update_pitch_throttle(_R_nb, _att.pitch, _global_pos.alt, _mission_item_triplet.current.altitude, calculate_target_airspeed(_parameters.airspeed_trim),
						    _airspeed.indicated_airspeed_m_s, eas2tas,
						    false, math::radians(_parameters.pitch_limit_min),
						    _parameters.throttle_min, _parameters.throttle_max, _parameters.throttle_cruise,
						    math::radians(_parameters.pitch_limit_min), math::radians(_parameters.pitch_limit_max));

		} else if (mission_item_triplet.current.nav_cmd == NAV_CMD_LAND) {

			/* Horizontal landing control */
			/* switch to heading hold for the last meters, continue heading hold after */
<<<<<<< HEAD
			float wp_distance = get_distance_to_next_waypoint(current_position(0), current_position(1), curr_wp(0), curr_wp(1));
=======
			float wp_distance = get_distance_to_next_waypoint(current_position.getX(), current_position.getY(), curr_wp.getX(), curr_wp.getY());
>>>>>>> f224374e
			//warnx("wp dist: %d, alt err: %d, noret: %s", (int)wp_distance, (int)altitude_error, (land_noreturn) ? "YES" : "NO");
			if (wp_distance < _parameters.land_heading_hold_horizontal_distance || land_noreturn_horizontal) {

				/* heading hold, along the line connecting this and the last waypoint */

				if (!land_noreturn_horizontal) {//set target_bearing in first occurrence
					if (mission_item_triplet.previous_valid) {
<<<<<<< HEAD
						target_bearing = get_bearing_to_next_waypoint(prev_wp(0), prev_wp(1), curr_wp(0), curr_wp(1));
=======
						target_bearing = get_bearing_to_next_waypoint(prev_wp.getX(), prev_wp.getY(), curr_wp.getX(), curr_wp.getY());
>>>>>>> f224374e
					} else {
						target_bearing = _att.yaw;
					}
					mavlink_log_info(_mavlink_fd, "#audio: Landing, heading hold");
				}

//					warnx("NORET: %d, target_bearing: %d, yaw: %d", (int)land_noreturn_horizontal, (int)math::degrees(target_bearing), (int)math::degrees(_att.yaw));

				_l1_control.navigate_heading(target_bearing, _att.yaw, ground_speed);

				/* limit roll motion to prevent wings from touching the ground first */
				_att_sp.roll_body = math::constrain(_att_sp.roll_body, math::radians(-10.0f), math::radians(10.0f));

				land_noreturn_horizontal = true;

			} else {

				/* normal navigation */
				_l1_control.navigate_waypoints(prev_wp, curr_wp, current_position, ground_speed);
			}

			_att_sp.roll_body = _l1_control.nav_roll();
			_att_sp.yaw_body = _l1_control.nav_bearing();


			/* Vertical landing control */
			//xxx: using the tecs altitude controller for slope control for now

//				/* do not go down too early */
//				if (wp_distance > 50.0f) {
//					altitude_error = (_global_triplet.current.altitude + 25.0f) - _global_pos.alt;
//				}
			/* apply minimum pitch (flare) and limit roll if close to touch down, altitude error is negative (going down) */
			// XXX this could make a great param

			float flare_pitch_angle_rad = -math::radians(5.0f);//math::radians(mission_item_triplet.current.param1)
			float throttle_land = _parameters.throttle_min + (_parameters.throttle_max - _parameters.throttle_min) * 0.1f;
			float airspeed_land = 1.3f * _parameters.airspeed_min;
			float airspeed_approach = 1.3f * _parameters.airspeed_min;

<<<<<<< HEAD
			float L_wp_distance = get_distance_to_next_waypoint(prev_wp(0), prev_wp(1), curr_wp(0), curr_wp(1)) * _parameters.land_slope_length;
=======
			float L_wp_distance = get_distance_to_next_waypoint(prev_wp.getX(), prev_wp.getY(), curr_wp.getX(), curr_wp.getY()) * _parameters.land_slope_length;
>>>>>>> f224374e
			float L_altitude = landingslope.getLandingSlopeAbsoluteAltitude(L_wp_distance, _mission_item_triplet.current.altitude);//getLandingSlopeAbsoluteAltitude(L_wp_distance, _mission_item_triplet.current.altitude, landing_slope_angle_rad, horizontal_slope_displacement);
			float landing_slope_alt_desired = landingslope.getLandingSlopeAbsoluteAltitude(wp_distance, _mission_item_triplet.current.altitude);//getLandingSlopeAbsoluteAltitude(wp_distance, _mission_item_triplet.current.altitude, landing_slope_angle_rad, horizontal_slope_displacement);



			if ( (_global_pos.alt < _mission_item_triplet.current.altitude + landingslope.flare_relative_alt()) || land_noreturn_vertical) {  //checking for land_noreturn to avoid unwanted climb out

				/* land with minimal speed */

//					/* force TECS to only control speed with pitch, altitude is only implicitely controlled now */
//					_tecs.set_speed_weight(2.0f);

				/* kill the throttle if param requests it */
				throttle_max = _parameters.throttle_max;

				 if (wp_distance < landingslope.motor_lim_horizontal_distance() || land_motor_lim) {
					throttle_max = math::min(throttle_max, _parameters.throttle_land_max);
					if (!land_motor_lim) {
						land_motor_lim  = true;
						mavlink_log_info(_mavlink_fd, "#audio: Landing, limiting throttle");
					}

				 }

				float flare_curve_alt = landingslope.getFlareCurveAltitude(wp_distance, _mission_item_triplet.current.altitude);

				/* avoid climbout */
				if (flare_curve_alt_last < flare_curve_alt && land_noreturn_vertical || land_stayonground)
				{
					flare_curve_alt = mission_item_triplet.current.altitude;
					land_stayonground = true;
				}

				_tecs.update_pitch_throttle(_R_nb, _att.pitch, _global_pos.alt, flare_curve_alt, calculate_target_airspeed(airspeed_land),
												    _airspeed.indicated_airspeed_m_s, eas2tas,
												    false, flare_pitch_angle_rad,
												    0.0f, throttle_max, throttle_land,
												    flare_pitch_angle_rad,  math::radians(15.0f));

				if (!land_noreturn_vertical) {
					mavlink_log_info(_mavlink_fd, "#audio: Landing, flaring");
					land_noreturn_vertical = true;
				}
				//warnx("Landing:  flare, _global_pos.alt  %.1f, flare_curve_alt %.1f, flare_curve_alt_last %.1f, flare_length %.1f, wp_distance %.1f", _global_pos.alt, flare_curve_alt, flare_curve_alt_last, flare_length, wp_distance);

				flare_curve_alt_last = flare_curve_alt;

			} else if (wp_distance < L_wp_distance) {

				/* minimize speed to approach speed, stay on landing slope */
				_tecs.update_pitch_throttle(_R_nb, _att.pitch, _global_pos.alt, landing_slope_alt_desired, calculate_target_airspeed(airspeed_approach),
							    _airspeed.indicated_airspeed_m_s, eas2tas,
							    false, flare_pitch_angle_rad,
							    _parameters.throttle_min, _parameters.throttle_max, _parameters.throttle_cruise,
							    math::radians(_parameters.pitch_limit_min), math::radians(_parameters.pitch_limit_max));
				//warnx("Landing: stay on slope, alt_desired: %.1f (wp_distance: %.1f), calculate_target_airspeed(airspeed_land) %.1f, horizontal_slope_displacement %.1f, d1 %.1f, flare_length %.1f", landing_slope_alt_desired, wp_distance, calculate_target_airspeed(airspeed_land), horizontal_slope_displacement, d1, flare_length);

				if (!land_onslope) {

					mavlink_log_info(_mavlink_fd, "#audio: Landing, on slope");
					land_onslope = true;
				}

			} else {

				 /* intersect glide slope:
				 * if current position is higher or within 10m of slope follow the glide slope
				 * if current position is below slope -10m continue on maximum of previous wp altitude or L_altitude until the intersection with the slope
				 * */
				float altitude_desired = _global_pos.alt;
				if (_global_pos.alt > landing_slope_alt_desired - 10.0f) {
					/* stay on slope */
					altitude_desired = landing_slope_alt_desired;
					//warnx("Landing: before L, stay on landing slope, alt_desired: %.1f (wp_distance: %.1f, L_wp_distance %.1f), calculate_target_airspeed(airspeed_land) %.1f, horizontal_slope_displacement %.1f", altitude_desired, wp_distance, L_wp_distance, calculate_target_airspeed(airspeed_land), horizontal_slope_displacement);
				} else {
					/* continue horizontally */
					altitude_desired =  math::max(_global_pos.alt, L_altitude);
					//warnx("Landing: before L,continue at: %.4f, (landing_slope_alt_desired %.4f, wp_distance: %.4f, L_altitude: %.4f L_wp_distance: %.4f)", altitude_desired, landing_slope_alt_desired, wp_distance, L_altitude, L_wp_distance);
				}

				_tecs.update_pitch_throttle(_R_nb, _att.pitch, _global_pos.alt, altitude_desired, calculate_target_airspeed(airspeed_approach),
							    _airspeed.indicated_airspeed_m_s, eas2tas,
							    false, math::radians(_parameters.pitch_limit_min),
							    _parameters.throttle_min, _parameters.throttle_max, _parameters.throttle_cruise,
							    math::radians(_parameters.pitch_limit_min), math::radians(_parameters.pitch_limit_max));
			}

		} else if (mission_item_triplet.current.nav_cmd == NAV_CMD_TAKEOFF) {

			/* Perform launch detection */
//			warnx("Launch detection running");
			if(!launch_detected) { //do not do further checks once a launch was detected
				if (launchDetector.launchDetectionEnabled()) {
<<<<<<< HEAD
//					warnx("Launch detection enabled");
					if(!launch_detection_message_sent) {
						mavlink_log_info(_mavlink_fd, "#audio: Launchdetection running");
						launch_detection_message_sent = true;
=======
					static hrt_abstime last_sent = 0;
					if(hrt_absolute_time() - last_sent > 4e6) {
//						warnx("Launch detection running");
						mavlink_log_info(_mavlink_fd, "#audio: Launchdetection running");
						last_sent = hrt_absolute_time();
>>>>>>> f224374e
					}
					launchDetector.update(_sensor_combined.accelerometer_m_s2[0]);
					if (launchDetector.getLaunchDetected()) {
						launch_detected = true;
						mavlink_log_info(_mavlink_fd, "#audio: Takeoff");
					}
				} else	{
					/* no takeoff detection --> fly */
					launch_detected = true;
				}
			}

			_l1_control.navigate_waypoints(prev_wp, curr_wp, current_position, ground_speed);
			_att_sp.roll_body = _l1_control.nav_roll();
			_att_sp.yaw_body = _l1_control.nav_bearing();

			if (launch_detected) {
				usePreTakeoffThrust = false;

				/* apply minimum pitch and limit roll if target altitude is not within 10 meters */
				if (altitude_error > 15.0f) {

					/* enforce a minimum of 10 degrees pitch up on takeoff, or take parameter */
					_tecs.update_pitch_throttle(_R_nb, _att.pitch, _global_pos.alt, _mission_item_triplet.current.altitude, calculate_target_airspeed(1.3f * _parameters.airspeed_min),
									_airspeed.indicated_airspeed_m_s, eas2tas,
									true, math::max(math::radians(mission_item_triplet.current.pitch_min), math::radians(10.0f)),
									_parameters.throttle_min, _parameters.throttle_max, _parameters.throttle_cruise,
									math::radians(_parameters.pitch_limit_min), math::radians(_parameters.pitch_limit_max));

					/* limit roll motion to ensure enough lift */
					_att_sp.roll_body = math::constrain(_att_sp.roll_body, math::radians(-15.0f), math::radians(15.0f));

				} else {

					_tecs.update_pitch_throttle(_R_nb, _att.pitch, _global_pos.alt, _mission_item_triplet.current.altitude, calculate_target_airspeed(_parameters.airspeed_trim),
									_airspeed.indicated_airspeed_m_s, eas2tas,
									false, math::radians(_parameters.pitch_limit_min),
									_parameters.throttle_min, _parameters.throttle_max, _parameters.throttle_cruise,
									math::radians(_parameters.pitch_limit_min), math::radians(_parameters.pitch_limit_max));
				}

			} else {
				usePreTakeoffThrust = true;
			}
		}

		// warnx("nav bearing: %8.4f bearing err: %8.4f target bearing: %8.4f", (double)_l1_control.nav_bearing(),
		//       (double)_l1_control.bearing_error(), (double)_l1_control.target_bearing());
<<<<<<< HEAD
		// warnx("prev wp: %8.4f/%8.4f, next wp: %8.4f/%8.4f prev:%s", (double)prev_wp(0), (double)prev_wp(1),
		//       (double)next_wp(0), (double)next_wp(1), (mission_item_triplet.previous_valid) ? "valid" : "invalid");
=======
		// warnx("prev wp: %8.4f/%8.4f, next wp: %8.4f/%8.4f prev:%s", (double)prev_wp.getX(), (double)prev_wp.getY(),
		//       (double)next_wp.getX(), (double)next_wp.getY(), (mission_item_triplet.previous_valid) ? "valid" : "invalid");
>>>>>>> f224374e

		// XXX at this point we always want no loiter hold if a
		// mission is active
		_loiter_hold = false;

		/* reset land state */
		if (mission_item_triplet.current.nav_cmd != NAV_CMD_LAND) {
			land_noreturn_horizontal = false;
			land_noreturn_vertical = false;
			land_stayonground = false;
			land_motor_lim = false;
			land_onslope = false;
		}

		/* reset takeoff/launch state */
		if (mission_item_triplet.current.nav_cmd != NAV_CMD_TAKEOFF) {
			launch_detected = false;
			usePreTakeoffThrust = false;
<<<<<<< HEAD
			launch_detection_message_sent = false;
=======
>>>>>>> f224374e
		}

		if (was_circle_mode && !_l1_control.circle_mode()) {
			/* just kicked out of loiter, reset roll integrals */
			_att_sp.roll_reset_integral = true;
		}

	} else if (0/* easy mode enabled */) {

		/** EASY FLIGHT **/

		if (0/* switched from another mode to easy */) {
			_seatbelt_hold_heading = _att.yaw;
		}

		if (0/* easy on and manual control yaw non-zero */) {
			_seatbelt_hold_heading = _att.yaw + _manual.yaw;
		}

		/* climb out control */
		bool climb_out = false;

		/* user wants to climb out */
		if (_manual.pitch > 0.3f && _manual.throttle > 0.8f) {
			climb_out = true;
		}

		/* if in seatbelt mode, set airspeed based on manual control */

		// XXX check if ground speed undershoot should be applied here
		float seatbelt_airspeed = _parameters.airspeed_min +
					  (_parameters.airspeed_max - _parameters.airspeed_min) *
					  _manual.throttle;

		_l1_control.navigate_heading(_seatbelt_hold_heading, _att.yaw, ground_speed);
		_att_sp.roll_body = _l1_control.nav_roll();
		_att_sp.yaw_body = _l1_control.nav_bearing();
		_tecs.update_pitch_throttle(_R_nb, _att.pitch, _global_pos.alt, _global_pos.alt + _manual.pitch * 2.0f,
					    seatbelt_airspeed,
					    _airspeed.indicated_airspeed_m_s, eas2tas,
					    false, _parameters.pitch_limit_min,
					    _parameters.throttle_min, _parameters.throttle_max, _parameters.throttle_cruise,
					    _parameters.pitch_limit_min, _parameters.pitch_limit_max);

	} else if (0/* seatbelt mode enabled */) {

		/** SEATBELT FLIGHT **/

		if (0/* switched from another mode to seatbelt */) {
			_seatbelt_hold_heading = _att.yaw;
		}

		if (0/* seatbelt on and manual control yaw non-zero */) {
			_seatbelt_hold_heading = _att.yaw + _manual.yaw;
		}

		/* if in seatbelt mode, set airspeed based on manual control */

		// XXX check if ground speed undershoot should be applied here
		float seatbelt_airspeed = _parameters.airspeed_min +
					  (_parameters.airspeed_max - _parameters.airspeed_min) *
					  _manual.throttle;

		/* user switched off throttle */
		if (_manual.throttle < 0.1f) {
			throttle_max = 0.0f;
			/* switch to pure pitch based altitude control, give up speed */
			_tecs.set_speed_weight(0.0f);
		}

		/* climb out control */
		bool climb_out = false;

		/* user wants to climb out */
		if (_manual.pitch > 0.3f && _manual.throttle > 0.8f) {
			climb_out = true;
		}

		_l1_control.navigate_heading(_seatbelt_hold_heading, _att.yaw, ground_speed);
		_att_sp.roll_body =	_manual.roll;
		_att_sp.yaw_body =	_manual.yaw;
		_tecs.update_pitch_throttle(_R_nb, _att.pitch, _global_pos.alt, _global_pos.alt + _manual.pitch * 2.0f,
					    seatbelt_airspeed,
					    _airspeed.indicated_airspeed_m_s, eas2tas,
					    climb_out, _parameters.pitch_limit_min,
					    _parameters.throttle_min, _parameters.throttle_max, _parameters.throttle_cruise,
					    _parameters.pitch_limit_min, _parameters.pitch_limit_max);

	} else {

		/** MANUAL FLIGHT **/

		/* no flight mode applies, do not publish an attitude setpoint */
		setpoint = false;
	}

	if (usePreTakeoffThrust) {
		_att_sp.thrust = launchDetector.getThrottlePreTakeoff();
	}
	else {
		_att_sp.thrust = math::min(_tecs.get_throttle_demand(), throttle_max);
	}
	_att_sp.pitch_body = _tecs.get_pitch_demand();


	return setpoint;
}

void
FixedwingPositionControl::task_main()
{

	/* inform about start */
	warnx("Initializing..");
	fflush(stdout);

	/*
	 * do subscriptions
	 */
	_global_pos_sub = orb_subscribe(ORB_ID(vehicle_global_position));
	_mission_item_triplet_sub = orb_subscribe(ORB_ID(mission_item_triplet));
	_att_sub = orb_subscribe(ORB_ID(vehicle_attitude));
	_sensor_combined_sub = orb_subscribe(ORB_ID(sensor_combined));
	_control_mode_sub = orb_subscribe(ORB_ID(vehicle_control_mode));
	_airspeed_sub = orb_subscribe(ORB_ID(airspeed));
	_params_sub = orb_subscribe(ORB_ID(parameter_update));
	_manual_control_sub = orb_subscribe(ORB_ID(manual_control_setpoint));

	/* rate limit vehicle status updates to 5Hz */
	orb_set_interval(_control_mode_sub, 200);
	/* rate limit position updates to 50 Hz */
	orb_set_interval(_global_pos_sub, 20);

	/* abort on a nonzero return value from the parameter init */
	if (parameters_update()) {
		/* parameter setup went wrong, abort */
		warnx("aborting startup due to errors.");
		_task_should_exit = true;
	}

	/* wakeup source(s) */
	struct pollfd fds[2];

	/* Setup of loop */
	fds[0].fd = _params_sub;
	fds[0].events = POLLIN;
	fds[1].fd = _global_pos_sub;
	fds[1].events = POLLIN;

	while (!_task_should_exit) {

		/* wait for up to 500ms for data */
		int pret = poll(&fds[0], (sizeof(fds) / sizeof(fds[0])), 100);

		/* timed out - periodic check for _task_should_exit, etc. */
		if (pret == 0)
			continue;

		/* this is undesirable but not much we can do - might want to flag unhappy status */
		if (pret < 0) {
			warn("poll error %d, %d", pret, errno);
			continue;
		}

		perf_begin(_loop_perf);

		/* check vehicle status for changes to publication state */
		vehicle_control_mode_poll();

		/* only update parameters if they changed */
		if (fds[0].revents & POLLIN) {
			/* read from param to clear updated flag */
			struct parameter_update_s update;
			orb_copy(ORB_ID(parameter_update), _params_sub, &update);

			/* update parameters from storage */
			parameters_update();
		}

		/* only run controller if position changed */
		if (fds[1].revents & POLLIN) {

			/* XXX Hack to get mavlink output going */
			if (_mavlink_fd < 0) {
				/* try to open the mavlink log device every once in a while */
				_mavlink_fd = open(MAVLINK_LOG_DEVICE, 0);
			}

			static uint64_t last_run = 0;
			float deltaT = (hrt_absolute_time() - last_run) / 1000000.0f;
			last_run = hrt_absolute_time();

			/* guard against too large deltaT's */
			if (deltaT > 1.0f)
				deltaT = 0.01f;

			/* load local copies */
			orb_copy(ORB_ID(vehicle_global_position), _global_pos_sub, &_global_pos);

			// XXX add timestamp check
			_global_pos_valid = true;

			vehicle_attitude_poll();
			vehicle_setpoint_poll();
			vehicle_sensor_combined_poll();
			vehicle_airspeed_poll();
			// vehicle_baro_poll();

			math::Vector<2> ground_speed(_global_pos.vx, _global_pos.vy);
			math::Vector<2> current_position(_global_pos.lat / 1e7f, _global_pos.lon / 1e7f);

			/*
			 * Attempt to control position, on success (= sensors present and not in manual mode),
			 * publish setpoint.
			 */
			if (control_position(current_position, ground_speed, _mission_item_triplet)) {
				_att_sp.timestamp = hrt_absolute_time();

				/* lazily publish the setpoint only once available */
				if (_attitude_sp_pub > 0) {
					/* publish the attitude setpoint */
					orb_publish(ORB_ID(vehicle_attitude_setpoint), _attitude_sp_pub, &_att_sp);

				} else {
					/* advertise and publish */
					_attitude_sp_pub = orb_advertise(ORB_ID(vehicle_attitude_setpoint), &_att_sp);
				}

				/* XXX check if radius makes sense here */
				float turn_distance = _l1_control.switch_distance(_mission_item_triplet.current.acceptance_radius);

				/* lazily publish navigation capabilities */
				if (turn_distance != _nav_capabilities.turn_distance && turn_distance > 0) {

					/* set new turn distance */
					_nav_capabilities.turn_distance = turn_distance;

					navigation_capabilities_publish();

				}

			}

		}

		perf_end(_loop_perf);
	}

	warnx("exiting.\n");

	_control_task = -1;
	_exit(0);
}

int
FixedwingPositionControl::start()
{
	ASSERT(_control_task == -1);

	/* start the task */
	_control_task = task_spawn_cmd("fw_pos_control_l1",
				       SCHED_DEFAULT,
				       SCHED_PRIORITY_MAX - 5,
				       4048,
				       (main_t)&FixedwingPositionControl::task_main_trampoline,
				       nullptr);

	if (_control_task < 0) {
		warn("task start failed");
		return -errno;
	}

	return OK;
}

int fw_pos_control_l1_main(int argc, char *argv[])
{
	if (argc < 1)
		errx(1, "usage: fw_pos_control_l1 {start|stop|status}");

	if (!strcmp(argv[1], "start")) {

		if (l1_control::g_control != nullptr)
			errx(1, "already running");

		l1_control::g_control = new FixedwingPositionControl;

		if (l1_control::g_control == nullptr)
			errx(1, "alloc failed");

		if (OK != l1_control::g_control->start()) {
			delete l1_control::g_control;
			l1_control::g_control = nullptr;
			err(1, "start failed");
		}

		exit(0);
	}

	if (!strcmp(argv[1], "stop")) {
		if (l1_control::g_control == nullptr)
			errx(1, "not running");

		delete l1_control::g_control;
		l1_control::g_control = nullptr;
		exit(0);
	}

	if (!strcmp(argv[1], "status")) {
		if (l1_control::g_control) {
			errx(0, "running");

		} else {
			errx(1, "not running");
		}
	}

	warnx("unrecognized command");
	return 1;
}<|MERGE_RESOLUTION|>--- conflicted
+++ resolved
@@ -175,10 +175,6 @@
 	/* takeoff/launch states */
 	bool launch_detected;
 	bool usePreTakeoffThrust;
-<<<<<<< HEAD
-	bool launch_detection_message_sent;
-=======
->>>>>>> f224374e
 
 	/* Landingslope object */
 	Landingslope landingslope;
@@ -335,19 +331,11 @@
 	/**
 	 * Control position.
 	 */
-<<<<<<< HEAD
 	bool		control_position(const math::Vector<2> &global_pos, const math::Vector<2> &ground_speed,
 					 const struct mission_item_triplet_s &_mission_item_triplet);
 
 	float calculate_target_airspeed(float airspeed_demand);
 	void calculate_gndspeed_undershoot(const math::Vector<2> &current_position, const math::Vector<2> &ground_speed, const struct mission_item_triplet_s &mission_item_triplet);
-=======
-	bool		control_position(const math::Vector2f &global_pos, const math::Vector2f &ground_speed,
-					 const struct mission_item_triplet_s &_mission_item_triplet);
-
-	float calculate_target_airspeed(float airspeed_demand);
-	void calculate_gndspeed_undershoot(const math::Vector2f &current_position, const math::Vector2f &ground_speed, const struct mission_item_triplet_s &mission_item_triplet);
->>>>>>> f224374e
 
 	/**
 	 * Shim for calling task_main from task_create.
@@ -408,12 +396,7 @@
 	_mavlink_fd(-1),
 	launchDetector(),
 	launch_detected(false),
-<<<<<<< HEAD
-	usePreTakeoffThrust(false),
-	launch_detection_message_sent(false)
-=======
 	usePreTakeoffThrust(false)
->>>>>>> f224374e
 {
 	/* safely initialize structs */
 	vehicle_attitude_s			_att = {0};
@@ -717,21 +700,13 @@
 }
 
 void
-<<<<<<< HEAD
 FixedwingPositionControl::calculate_gndspeed_undershoot(const math::Vector<2> &current_position, const math::Vector<2> &ground_speed, const struct mission_item_triplet_s &mission_item_triplet)
-=======
-FixedwingPositionControl::calculate_gndspeed_undershoot(const math::Vector2f &current_position, const math::Vector2f &ground_speed, const struct mission_item_triplet_s &mission_item_triplet)
->>>>>>> f224374e
 {
 
 	if (_global_pos_valid) {
 
 		/* rotate ground speed vector with current attitude */
-<<<<<<< HEAD
 		math::Vector<2> yaw_vector(_R_nb(0, 0), _R_nb(1, 0));
-=======
-		math::Vector2f yaw_vector(_R_nb(0, 0), _R_nb(1, 0));
->>>>>>> f224374e
 		yaw_vector.normalize();
 		float ground_speed_body = yaw_vector * ground_speed;
 
@@ -742,11 +717,7 @@
 			distance = get_distance_to_next_waypoint(mission_item_triplet.previous.lat, mission_item_triplet.previous.lon, mission_item_triplet.current.lat, mission_item_triplet.current.lon);
 			delta_altitude = mission_item_triplet.current.altitude - mission_item_triplet.previous.altitude;
 		} else {
-<<<<<<< HEAD
 			distance = get_distance_to_next_waypoint(current_position(0), current_position(1), mission_item_triplet.current.lat, mission_item_triplet.current.lon);
-=======
-			distance = get_distance_to_next_waypoint(current_position.getX(), current_position.getY(), mission_item_triplet.current.lat, mission_item_triplet.current.lon);
->>>>>>> f224374e
 			delta_altitude = mission_item_triplet.current.altitude -  _global_pos.alt;
 		}
 
@@ -779,11 +750,7 @@
 }
 
 bool
-<<<<<<< HEAD
 FixedwingPositionControl::control_position(const math::Vector<2> &current_position, const math::Vector<2> &ground_speed,
-=======
-FixedwingPositionControl::control_position(const math::Vector2f &current_position, const math::Vector2f &ground_speed,
->>>>>>> f224374e
 		const struct mission_item_triplet_s &mission_item_triplet)
 {
 	bool setpoint = true;
@@ -796,13 +763,8 @@
 	float baro_altitude = _global_pos.alt;
 
 	/* filter speed and altitude for controller */
-<<<<<<< HEAD
 	math::Vector<3> accel_body(_sensor_combined.accelerometer_m_s2);
 	math::Vector<3> accel_earth = _R_nb * accel_body;
-=======
-	math::Vector3 accel_body(_sensor_combined.accelerometer_m_s2[0], _sensor_combined.accelerometer_m_s2[1], _sensor_combined.accelerometer_m_s2[2]);
-	math::Vector3 accel_earth = _R_nb * accel_body;
->>>>>>> f224374e
 
 	_tecs.update_50hz(baro_altitude, _airspeed.indicated_airspeed_m_s, _R_nb, accel_body, accel_earth);
 	float altitude_error = _mission_item_triplet.current.altitude - _global_pos.alt;
@@ -823,7 +785,6 @@
 		_tecs.set_speed_weight(_parameters.speed_weight);
 
 		/* current waypoint (the one currently heading for) */
-<<<<<<< HEAD
 		math::Vector<2> next_wp(mission_item_triplet.current.lat, mission_item_triplet.current.lon);
 
 		/* current waypoint (the one currently heading for) */
@@ -837,33 +798,13 @@
 			prev_wp(0) = mission_item_triplet.previous.lat;
 			prev_wp(1) = mission_item_triplet.previous.lon;
 
-=======
-		math::Vector2f next_wp(mission_item_triplet.current.lat, mission_item_triplet.current.lon);
-
-		/* current waypoint (the one currently heading for) */
-		math::Vector2f curr_wp(mission_item_triplet.current.lat, mission_item_triplet.current.lon);
-
-
-		/* previous waypoint */
-		math::Vector2f prev_wp;
-
-		if (mission_item_triplet.previous_valid) {
-			prev_wp.setX(mission_item_triplet.previous.lat);
-			prev_wp.setY(mission_item_triplet.previous.lon);
-
->>>>>>> f224374e
 		} else {
 			/*
 			 * No valid previous waypoint, go for the current wp.
 			 * This is automatically handled by the L1 library.
 			 */
-<<<<<<< HEAD
 			prev_wp(0) = mission_item_triplet.current.lat;
 			prev_wp(1) = mission_item_triplet.current.lon;
-=======
-			prev_wp.setX(mission_item_triplet.current.lat);
-			prev_wp.setY(mission_item_triplet.current.lon);
->>>>>>> f224374e
 
 		}
 
@@ -899,11 +840,7 @@
 
 			/* Horizontal landing control */
 			/* switch to heading hold for the last meters, continue heading hold after */
-<<<<<<< HEAD
 			float wp_distance = get_distance_to_next_waypoint(current_position(0), current_position(1), curr_wp(0), curr_wp(1));
-=======
-			float wp_distance = get_distance_to_next_waypoint(current_position.getX(), current_position.getY(), curr_wp.getX(), curr_wp.getY());
->>>>>>> f224374e
 			//warnx("wp dist: %d, alt err: %d, noret: %s", (int)wp_distance, (int)altitude_error, (land_noreturn) ? "YES" : "NO");
 			if (wp_distance < _parameters.land_heading_hold_horizontal_distance || land_noreturn_horizontal) {
 
@@ -911,11 +848,7 @@
 
 				if (!land_noreturn_horizontal) {//set target_bearing in first occurrence
 					if (mission_item_triplet.previous_valid) {
-<<<<<<< HEAD
 						target_bearing = get_bearing_to_next_waypoint(prev_wp(0), prev_wp(1), curr_wp(0), curr_wp(1));
-=======
-						target_bearing = get_bearing_to_next_waypoint(prev_wp.getX(), prev_wp.getY(), curr_wp.getX(), curr_wp.getY());
->>>>>>> f224374e
 					} else {
 						target_bearing = _att.yaw;
 					}
@@ -956,11 +889,7 @@
 			float airspeed_land = 1.3f * _parameters.airspeed_min;
 			float airspeed_approach = 1.3f * _parameters.airspeed_min;
 
-<<<<<<< HEAD
 			float L_wp_distance = get_distance_to_next_waypoint(prev_wp(0), prev_wp(1), curr_wp(0), curr_wp(1)) * _parameters.land_slope_length;
-=======
-			float L_wp_distance = get_distance_to_next_waypoint(prev_wp.getX(), prev_wp.getY(), curr_wp.getX(), curr_wp.getY()) * _parameters.land_slope_length;
->>>>>>> f224374e
 			float L_altitude = landingslope.getLandingSlopeAbsoluteAltitude(L_wp_distance, _mission_item_triplet.current.altitude);//getLandingSlopeAbsoluteAltitude(L_wp_distance, _mission_item_triplet.current.altitude, landing_slope_angle_rad, horizontal_slope_displacement);
 			float landing_slope_alt_desired = landingslope.getLandingSlopeAbsoluteAltitude(wp_distance, _mission_item_triplet.current.altitude);//getLandingSlopeAbsoluteAltitude(wp_distance, _mission_item_triplet.current.altitude, landing_slope_angle_rad, horizontal_slope_displacement);
 
@@ -1054,18 +983,11 @@
 //			warnx("Launch detection running");
 			if(!launch_detected) { //do not do further checks once a launch was detected
 				if (launchDetector.launchDetectionEnabled()) {
-<<<<<<< HEAD
-//					warnx("Launch detection enabled");
-					if(!launch_detection_message_sent) {
-						mavlink_log_info(_mavlink_fd, "#audio: Launchdetection running");
-						launch_detection_message_sent = true;
-=======
 					static hrt_abstime last_sent = 0;
 					if(hrt_absolute_time() - last_sent > 4e6) {
 //						warnx("Launch detection running");
 						mavlink_log_info(_mavlink_fd, "#audio: Launchdetection running");
 						last_sent = hrt_absolute_time();
->>>>>>> f224374e
 					}
 					launchDetector.update(_sensor_combined.accelerometer_m_s2[0]);
 					if (launchDetector.getLaunchDetected()) {
@@ -1114,13 +1036,8 @@
 
 		// warnx("nav bearing: %8.4f bearing err: %8.4f target bearing: %8.4f", (double)_l1_control.nav_bearing(),
 		//       (double)_l1_control.bearing_error(), (double)_l1_control.target_bearing());
-<<<<<<< HEAD
 		// warnx("prev wp: %8.4f/%8.4f, next wp: %8.4f/%8.4f prev:%s", (double)prev_wp(0), (double)prev_wp(1),
 		//       (double)next_wp(0), (double)next_wp(1), (mission_item_triplet.previous_valid) ? "valid" : "invalid");
-=======
-		// warnx("prev wp: %8.4f/%8.4f, next wp: %8.4f/%8.4f prev:%s", (double)prev_wp.getX(), (double)prev_wp.getY(),
-		//       (double)next_wp.getX(), (double)next_wp.getY(), (mission_item_triplet.previous_valid) ? "valid" : "invalid");
->>>>>>> f224374e
 
 		// XXX at this point we always want no loiter hold if a
 		// mission is active
@@ -1139,10 +1056,6 @@
 		if (mission_item_triplet.current.nav_cmd != NAV_CMD_TAKEOFF) {
 			launch_detected = false;
 			usePreTakeoffThrust = false;
-<<<<<<< HEAD
-			launch_detection_message_sent = false;
-=======
->>>>>>> f224374e
 		}
 
 		if (was_circle_mode && !_l1_control.circle_mode()) {
